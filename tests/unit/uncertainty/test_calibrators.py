--- conflicted
+++ resolved
@@ -305,22 +305,14 @@
             torch.arange(10, 110).unsqueeze(1),
             torch.ones([100, 1], dtype=torch.bool),
             torch.arange(100, 200).unsqueeze(1) / 20,
-<<<<<<< HEAD
-            torch.arange(29.2, 39.1, 0.1).unsqueeze(1) / 2,
-=======
             torch.arange(14.6, 19.55, 0.05).unsqueeze(1),
->>>>>>> a1d5b2f7
         ),
         (
             torch.arange(100).unsqueeze(1),
             torch.zeros(100, 1),
             torch.arange(10, 110).unsqueeze(1),
             torch.ones([100, 1], dtype=torch.bool),
-<<<<<<< HEAD
-            torch.zeros(100, 1) / 2,
-=======
             torch.zeros(100, 1),
->>>>>>> a1d5b2f7
             torch.ones(100, 1) * 10,
         ),
     ],
